--- conflicted
+++ resolved
@@ -72,15 +72,11 @@
     if not inspect.isclass(obj):
         return False
     elif obj is BaseModel:
-<<<<<<< HEAD
-        return getattr(obj, "__concrete__", False)
-=======
         return False
     elif not V2 and GenericModel and issubclass(obj, GenericModel):
         return bool(obj.__concrete__)
     elif V2 and generic_metadata:
         return not bool(generic_metadata["parameters"])
->>>>>>> cdae02e7
     else:
         return issubclass(obj, BaseModel)
 
