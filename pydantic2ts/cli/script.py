--- conflicted
+++ resolved
@@ -151,7 +151,6 @@
     return models
 
 
-<<<<<<< HEAD
 def extract_enum_models(models: List[Type[BaseModel]]) -> List[Type[Enum]]:
     """
     Given a list of pydantic models, return a list of the Enum classes used as fields within those models.
@@ -167,11 +166,7 @@
 
     return enums
 
-
-def clean_output_file(output_filename: str) -> None:
-=======
 def clean_output_file(output_filename: str, extra_comment: str = "") -> None:
->>>>>>> cc438b12
     """
     Clean up the output file typescript definitions were written to by:
     1. Removing the 'master model'.
