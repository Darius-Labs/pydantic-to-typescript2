--- conflicted
+++ resolved
@@ -239,13 +239,8 @@
     """
     CLI entrypoint to run :func:`generate_typescript_defs`
     """
-<<<<<<< HEAD
     logging.basicConfig(level=logging.DEBUG, format="%(asctime)s %(message)s")
-
-    return generate_typescript_defs(module, output, json2ts_cmd)
-=======
     return generate_typescript_defs(module, output, exclude, json2ts_cmd)
->>>>>>> efca21ba
 
 
 if __name__ == "__main__":
